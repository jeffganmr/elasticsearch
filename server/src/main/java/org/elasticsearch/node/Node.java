--- conflicted
+++ resolved
@@ -399,10 +399,6 @@
             modules.add(new RepositoriesModule(this.environment, pluginsService.filterPlugins(RepositoryPlugin.class), xContentRegistry));
             final MetaStateService metaStateService = new MetaStateService(settings, nodeEnvironment, xContentRegistry);
 
-<<<<<<< HEAD
-            // collect engine factory providers per plugin
-            final Collection<EnginePlugin> enginePlugins = pluginsService.filterPlugins(EnginePlugin.class);
-=======
             // collect engine factory providers from server and from plugins
             final Collection<EnginePlugin> enginePlugins = pluginsService.filterPlugins(EnginePlugin.class);
             final Collection<Function<IndexSettings, Optional<EngineFactory>>> engineFactoryProviders =
@@ -410,18 +406,12 @@
                             indicesModule.getEngineFactories().stream(),
                             enginePlugins.stream().map(plugin -> plugin::getEngineFactory))
                     .collect(Collectors.toList());
->>>>>>> 0e697f48
 
             final IndicesService indicesService =
                     new IndicesService(settings, pluginsService, nodeEnvironment, xContentRegistry, analysisModule.getAnalysisRegistry(),
                             clusterModule.getIndexNameExpressionResolver(), indicesModule.getMapperRegistry(), namedWriteableRegistry,
                             threadPool, settingsModule.getIndexScopedSettings(), circuitBreakerService, bigArrays,
-<<<<<<< HEAD
-                            scriptModule.getScriptService(), client, metaStateService, enginePlugins);
-=======
                             scriptModule.getScriptService(), client, metaStateService, engineFactoryProviders);
-
->>>>>>> 0e697f48
 
             Collection<Object> pluginComponents = pluginsService.filterPlugins(Plugin.class).stream()
                 .flatMap(p -> p.createComponents(client, clusterService, threadPool, resourceWatcherService,
